--- conflicted
+++ resolved
@@ -50,29 +50,17 @@
   }
 }
 
-<<<<<<< HEAD
-PromiseSync.all = (vals) => new PromiseSync((resolve) => resolve(vals.map(val => {
-  while (val instanceof PromiseSync) {
-    if (val.error) {
-      throw Error(val.error)
-    }
-    val = val.value
-  }
-  return val
-})))
-=======
 PromiseSync.all = vals =>
-  new PromiseSync(resolve =>
-    resolve(
-      vals.map(val => {
-        while (val instanceof PromiseSync) {
-          val = val.value
-        }
-        return val
-      })
-    )
-  )
->>>>>>> 19e921a1
+  new PromiseSync(resolve => {
+    const resolved = vals.map(val => {
+      while (val instanceof PromiseSync) {
+        if (val.error) throw Error(val.error)
+        val = val.value
+      }
+      return val
+    })
+    resolve(resolved)
+  })
 
 PromiseSync.resolve = val => new PromiseSync(resolve => resolve(val))
 
